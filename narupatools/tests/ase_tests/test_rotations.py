import random

import numpy as np
import pytest
from _pytest.python_api import ApproxBase

from narupatools.ase import ASEDynamics, ConstantCalculator, NullCalculator, UnitsASE
from narupatools.ase._rotational_velocity_verlet import (
    RotationalVelocityVerletIntegrator,
)
from narupatools.ase._system import ASESystem
from narupatools.core import UnitsNarupa
from narupatools.core.random import random_float, random_integer
from narupatools.imd import rigidmotion_interaction
<<<<<<< HEAD
from narupatools.physics.quaternion import from_rotation_vector, quaternion
from narupatools.physics.random import random_unit_quaternion, random_vector
=======
from narupatools.physics._quaternion import from_rotation_vector, quaternion
from narupatools.physics.random import (
    random_unit_quaternion,
    random_vector,
)
>>>>>>> 79ab1144
from narupatools.physics.transformation import Rotation
from narupatools.physics.vector import normalized, vector

_NarupaToASE = UnitsNarupa >> UnitsASE


def test_stationary(single_carbon_atoms):
    atoms = single_carbon_atoms
    atoms.calc = NullCalculator()
    integrator = RotationalVelocityVerletIntegrator(
        atoms, timestep=0.1 * _NarupaToASE.time
    )

    dynamics = ASEDynamics(integrator)

    initial = dynamics.positions

    integrator.run(100)

    assert dynamics.positions == pytest.approx(initial)
    assert dynamics.velocities == pytest.approx(np.array([[0.0, 0.0, 0.0]]))


@pytest.fixture(params=range(1))
def seed(request):
    random.seed(request.param)
    return request.param


@pytest.fixture
def velocity(seed):
    return random_vector()


@pytest.fixture
def timestep(seed):
    return random_float(minimum=0.001, maximum=0.01)


@pytest.fixture
def nsteps(seed):
    return random_integer(minimum=10, maximum=500)


@pytest.fixture
def mass(seed, single_carbon_atoms):
    mass = np.array([random_float(minimum=0.01, maximum=1.0)])
    ASESystem(single_carbon_atoms).masses = mass
    return mass


@pytest.fixture
def symmetric_inertia(seed, single_carbon_atoms):
    inertia = np.array([random_float(minimum=0.01, maximum=1.0)])
    ASESystem(single_carbon_atoms).moments_of_inertia = inertia
    return inertia


@pytest.fixture
def angular_velocities(seed, single_carbon_atoms):
    omega = np.array([random_vector()])
    ASESystem(single_carbon_atoms).angular_velocities = omega
    return omega


@pytest.fixture
def orientations(seed, single_carbon_atoms):
    orientations = np.array([random_unit_quaternion()], dtype=quaternion)
    ASESystem(single_carbon_atoms).orientations = orientations
    return orientations


class ApproxQuaternionArray(ApproxBase):
    def __repr__(self) -> str:
        return f"approx({self.expected})"

    def __eq__(self, actual) -> bool:
        if actual.dtype != quaternion:
            return False

        if actual.shape != self.expected.shape:
            return False

        return ApproxBase.__eq__(self, actual)

    def _yield_comparisons(self, actual):
        for i in range(self.expected.shape[0]):
            quat_actual = actual[i]
            quat_expected = self.expected[i]
            for i in range(4):
                yield quat_actual.components[i], quat_expected.components[i]


def approx(obj, rel=None, abs=None):  # noqa: A002
    if obj.dtype == quaternion:
        return ApproxQuaternionArray(obj, rel, abs)
    else:
        return pytest.approx(obj)


def test_no_forces(
    mass,
    symmetric_inertia,
    angular_velocities,
    orientations,
    velocity,
    timestep,
    nsteps,
    single_carbon_atoms,
):
    atoms = single_carbon_atoms
    atoms.calc = NullCalculator()
    integrator = RotationalVelocityVerletIntegrator(
        atoms, timestep=timestep * _NarupaToASE.time
    )

    dynamics = ASEDynamics(integrator)
    dynamics.velocities = np.array([velocity])

    initial = dynamics.positions

    integrator.run(nsteps)

    assert dynamics.positions == approx(initial + velocity * nsteps * timestep)

    assert dynamics.orientations == approx(
        from_rotation_vector(angular_velocities * nsteps * timestep) * orientations,
        rel=1e-3,
        abs=1e-3,
    )


def test_constant_torque(
    mass, symmetric_inertia, angular_velocities, nsteps, timestep, single_carbon_atoms
):
    atoms = single_carbon_atoms
    torque = random_vector(max_magnitude=0.5)

    atoms.calc = ConstantCalculator(
        forces=[vector(0, 0, 0)], torques=[torque * _NarupaToASE.torque]
    )

    integrator = RotationalVelocityVerletIntegrator(
        atoms, timestep=timestep * _NarupaToASE.time
    )

    dynamics = ASEDynamics(integrator)

    start = dynamics.angular_momenta

    start_angvel = dynamics.angular_velocities

    dynamics.run(nsteps)

    assert dynamics.angular_momenta == pytest.approx(start + nsteps * timestep * torque)
    assert dynamics.angular_velocities == pytest.approx(
        start_angvel + nsteps * timestep * torque / dynamics.moments_of_inertia[0]
    )


def test_rotate(mass, symmetric_inertia, timestep, single_carbon_atoms):
    atoms = single_carbon_atoms
    atoms.calc = NullCalculator()
    integrator = RotationalVelocityVerletIntegrator(
        atoms, timestep=timestep * _NarupaToASE.time
    )

    dynamics = ASEDynamics(integrator)

    dynamics.moments_of_inertia = [2.0]

    rotation = normalized(quaternion(1, 1, 0, 0))

    dynamics.imd.add_interaction(
        rigidmotion_interaction(particles=[0], scale=100.0, rotation=rotation)
    )

    for _ in range(100):
        print(Rotation(dynamics.orientations[0]))
        print(dynamics.torques[0])
        dynamics.run(5)

    end = dynamics.orientations[0]

    print(rotation)
    print(end)<|MERGE_RESOLUTION|>--- conflicted
+++ resolved
@@ -12,16 +12,11 @@
 from narupatools.core import UnitsNarupa
 from narupatools.core.random import random_float, random_integer
 from narupatools.imd import rigidmotion_interaction
-<<<<<<< HEAD
-from narupatools.physics.quaternion import from_rotation_vector, quaternion
-from narupatools.physics.random import random_unit_quaternion, random_vector
-=======
 from narupatools.physics._quaternion import from_rotation_vector, quaternion
 from narupatools.physics.random import (
     random_unit_quaternion,
     random_vector,
 )
->>>>>>> 79ab1144
 from narupatools.physics.transformation import Rotation
 from narupatools.physics.vector import normalized, vector
 
@@ -123,14 +118,14 @@
 
 
 def test_no_forces(
-    mass,
-    symmetric_inertia,
-    angular_velocities,
-    orientations,
-    velocity,
-    timestep,
-    nsteps,
-    single_carbon_atoms,
+        mass,
+        symmetric_inertia,
+        angular_velocities,
+        orientations,
+        velocity,
+        timestep,
+        nsteps,
+        single_carbon_atoms,
 ):
     atoms = single_carbon_atoms
     atoms.calc = NullCalculator()
@@ -155,7 +150,7 @@
 
 
 def test_constant_torque(
-    mass, symmetric_inertia, angular_velocities, nsteps, timestep, single_carbon_atoms
+        mass, symmetric_inertia, angular_velocities, nsteps, timestep, single_carbon_atoms
 ):
     atoms = single_carbon_atoms
     torque = random_vector(max_magnitude=0.5)
