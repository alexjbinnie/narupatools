--- conflicted
+++ resolved
@@ -17,15 +17,11 @@
 from io import BytesIO
 
 import pytest
-<<<<<<< HEAD
 from openmm import LangevinIntegrator
 from openmm.app import PME, ForceField, HBonds, PDBFile, Simulation
 from openmm.unit import kelvin, nanometer, picosecond, picoseconds
-=======
 from simtk.openmm import LangevinIntegrator
 from simtk.openmm.app import PME, ForceField, HBonds, PDBFile, Simulation
-from simtk.unit import kelvin, nanometer, picosecond, picoseconds
->>>>>>> 20aec6cf
 from test_classes.dynamics import VillinDynamicsTests
 
 from narupatools.openmm._dynamics import OpenMMDynamics
