# This file is part of narupatools (https://github.com/alexjbinnie/narupatools).
# Copyright (c) Alex Jamieson-Binnie. All rights reserved.
#
# narupatools is free software: you can redistribute it and/or modify
# it under the terms of the GNU General Public License as published by
# the Free Software Foundation, either version 3 of the License, or
# (at your option) any later version.
#
# narupatools is distributed in the hope that it will be useful,
# but WITHOUT ANY WARRANTY; without even the implied warranty of
# MERCHANTABILITY or FITNESS FOR A PARTICULAR PURPOSE.  See the
# GNU General Public License for more details.
#
# You should have received a copy of the GNU General Public License
# along with narupatools.  If not, see <http://www.gnu.org/licenses/>.

"""Base implementation of simulation dynamics."""

from __future__ import annotations

from abc import ABCMeta, abstractmethod
from concurrent.futures import Future
from typing import Optional, Protocol, Set, Union

<<<<<<< HEAD
import numpy.typing as npt
from infinite_sets import InfiniteSet
from narupa.trajectory import FrameData

from narupatools.core.event import Event, EventListener
from narupatools.frame._frame_source import FrameSource
from narupatools.frame.fields import (
    DYNAMIC_FIELDS,
=======
from infinite_sets import InfiniteSet, everything
from narupa.trajectory import FrameData

from narupatools.core.event import Event, EventListener
from narupatools.frame.frame_source import (
    FrameSourceWithNotify,
    OnFieldsChangedCallback,
)

from ..frame import (
    KineticEnergy,
    ParticlePositions,
    ParticleVelocities,
    PotentialEnergy,
>>>>>>> 73f29f89
    SimulationElapsedSteps,
    SimulationElapsedTime,
    SimulationTotalSteps,
    SimulationTotalTime,
)
<<<<<<< HEAD
from narupatools.physics._quaternion import quaternion
from narupatools.physics.typing import ScalarArray, Vector3Array

from ._playable import Playable
from ..override import override
=======
from .playable import Playable
>>>>>>> 73f29f89


class OnResetCallback(Protocol):
    """Callback for when a simulation is reset."""

    def __call__(self) -> None:  # noqa: D102
        ...


class OnPreStepCallback(Protocol):
    """Callback for just before an MD step is taken."""

    def __call__(self) -> None:  # noqa: D102
        ...


class OnPostStepCallback(Protocol):
    """Callback for just after an MD step is taken."""

    def __call__(self, *, timestep: float) -> None:  # noqa: D102
        ...


<<<<<<< HEAD
class DynamicsProperties(Protocol):
    """Readonly dynamics properties."""

    @property
    def positions(self) -> Vector3Array:
        """Positions of particles in nanometers."""
        raise AttributeError

    @property
    def velocities(self) -> Vector3Array:
        """Velocities of particles in nanometers per picosecond."""
        raise AttributeError

    @property
    def forces(self) -> Vector3Array:
        """Forces on particles in kilojoules per mole per nanometer."""
        raise AttributeError

    @property
    def masses(self) -> ScalarArray:
        """Masses of particles in daltons."""
        raise AttributeError

    @property
    def kinetic_energy(self) -> float:
        """Kinetic energy in kilojoules per mole."""
        raise AttributeError

    @property
    def potential_energy(self) -> float:
        """Potential energy in kilojoules per mole."""
        raise AttributeError


class SimulationRotationProperties:
    """Mixin for defining common rotation properties."""

    @property
    def orientations(self) -> npt.NDArray[quaternion]:
        """Orientations of each atom as unit quaternions."""
        raise AttributeError

    @property
    def angular_momenta(self) -> Vector3Array:
        """
        Angular momentum of each particle abouts its center of mass.

        :raises AttributeError: Angular momenta is not defined for this system.
        :return: Array of angular momenta in dalton nanometer squared per picosecond.
        """
        raise AttributeError

    @property
    def angular_velocities(self) -> Vector3Array:
        """
        Angular velocity of each particle abouts its center of mass.

        :return: Array of angular velocities in radians per picoseconds.
        """
        raise AttributeError

    @property
    def torques(self) -> Vector3Array:
        """
        Torques on each particle abouts its center of mass.

        :return: Array of torques in kilojoules per mole.
        """
        raise AttributeError

    @property
    def moments_of_inertia(self) -> Vector3Array:
        """
        Moments of inertia for each particle abouts its origin in its local frame.

        :return: Array of moments of inertia, either scalars (for symmetric shapes) or
                 3-vectors.
        """
        raise AttributeError


class SimulationDynamics(Playable, FrameSource, DynamicsProperties, metaclass=ABCMeta):
=======
class SimulationDynamics(Playable, FrameSourceWithNotify, metaclass=ABCMeta):
>>>>>>> 73f29f89
    """
    Base class for an implementation of dynamics driven by Narupa.

    This implements all the common commands for controlling a simulation, as well as
    running the simulation in both blocking and non-blocking modes. Subclasses of this
    only have to override _step_internal and _reset_internal to implement stepping
    forward a single step in the simulation and reseting the entire simulation back to
    its initial state.
    """

    _remaining_steps: Optional[int]
    _previous_total_steps: int
    _previous_total_time: float
    _on_reset: Event[OnResetCallback]
    _on_pre_step: Event[OnPreStepCallback]
    _on_post_step: Event[OnPostStepCallback]
    _on_fields_changed: Event[OnFieldsChangedCallback]

    dynamic_fields = {
        ParticlePositions.key,
        PotentialEnergy.key,
        KineticEnergy.key,
        ParticleVelocities.key,
    }
    """Set of fields which are marked as having changed after a dynamics step."""

    def __init__(self, *, playback_interval: float):
        """
        Create a SimulationDynamics object.

        Should be called by subclasses, and not called directly.

        :param playback_interval: Interval at which dynamics will be run, in seconds.
        """
        super().__init__(playback_interval=playback_interval)
        self._on_reset = Event(OnResetCallback)
        self._on_pre_step = Event(OnPreStepCallback)
        self._on_post_step = Event(OnPostStepCallback)
        self._on_fields_changed = Event(OnFieldsChangedCallback)
        self._previous_total_time = 0.0
        self._previous_total_steps = 0
        self._elapsed_time = 0.0
        self._elapsed_steps = 0
        self._remaining_steps = None
        self.dynamic_fields: Set[str] = set(DYNAMIC_FIELDS)

    @property
    def on_reset(self) -> EventListener[OnResetCallback]:
        """
        Event triggered when dynamics is reset.

        This can be used when the behaviour of reset that the current dynamics performs
        is insufficient, or the user would like to perform a more detailed reset such as
        reinitializing velocities.
        """
        return self._on_reset

    @property
    def on_pre_step(self) -> EventListener[OnPreStepCallback]:
        """Event triggered before each step of the dynamics is run."""
        return self._on_pre_step

    @property
    def on_post_step(self) -> EventListener[OnPostStepCallback]:
        """Event triggered after each step of the dynamics is run."""
        return self._on_post_step

    def reset(self) -> None:
        """
        Reset the simulation.

        The behaviour of this depends on the implementation of the dynamics,
        but commonly an implementation of `SimulationDynamics` should record the initial
        state of the simulation on initialization, and use this to reset the simulation.

        This method is called whenever a client runs the reset command,
        described in :class:`~narupa.trajectory.frame_server`.
        """
        super().restart()

    @override
    def _restart(self) -> None:
        self._previous_total_time += self.elapsed_time
        self._previous_total_steps += self.elapsed_steps
        self._elapsed_time = 0
        self._elapsed_steps = 0
        self._reset_internal()
        self._on_reset.invoke()
        self._on_fields_changed.invoke(fields=everything())

    @override
    def run(  # type: ignore
        self, steps: Optional[int] = None, *, block: Optional[bool] = None
    ) -> Union[bool, Future[bool]]:
        """
        Run the dynamics.

        :raises ValueError: The number of steps was negative or 0.
        :param steps: The number of steps to run for, or None to run indefinitely. If
                      provided, must be larger than 0.
        :param block: Should this be run in this thread (block=True) or in a background
                      thread (block=False)
        :return: If run in blocking mode, returns True if the dynamics completed and
                 False if it was interrupted. If not run in blocking mode, returns a
                 Future with the same result.
        """
        if steps is not None and steps <= 0:
            raise ValueError("Cannot run for less than 1 steps.")
        if block is None:
            block = steps is not None
        self._remaining_steps = steps
        return super().run(block=block)

    @override
    def _advance(self) -> bool:
        self._on_pre_step.invoke()
        self._step_internal()
        self._elapsed_steps += 1
        self._elapsed_time += self.timestep
<<<<<<< HEAD
        self._on_post_step.invoke(timestep=self.timestep)
=======
        self._on_post_step.invoke()
        self._on_fields_changed.invoke(fields=self.dynamic_fields)
>>>>>>> 73f29f89
        if self._remaining_steps is not None:
            self._remaining_steps -= 1
            return self._remaining_steps > 0
        else:
            return True

    @abstractmethod
    def _step_internal(self) -> None:
        """Step the dynamics forward by a single timestep."""
        raise NotImplementedError

    @abstractmethod
    def _reset_internal(self) -> None:
        """Reset the simulation to its initial state."""
        raise NotImplementedError

    @property
    def elapsed_time(self) -> float:
        """
        Elapsed time of the simulation since initialization/last reset in picoseconds.

        When the system is reset, this value is reset to 0.
        """
        return self._elapsed_time

    @property
    def elapsed_steps(self) -> int:
        """
        Elapsed number of steps of the simulation since initialization/last reset.

        When the system is reset, this value is reset to 0.
        """
        return self._elapsed_steps

    @property
    def total_time(self) -> float:
        """
        Total time of the simulation in picoseconds.

        This includes all times the simulation has been reset.
        """
        return self._previous_total_time + self.elapsed_time

    @property
    def total_steps(self) -> int:
        """
        Total number of steps of the simulation.

        This includes all times the simulation has been reset.
        """
        return self._previous_total_steps + self.elapsed_steps

    @property
    @abstractmethod
    def timestep(self) -> float:
        """
        Current time step of the simulation in picoseconds.

        :raises AttributeError: Cannot get the current time step for this dynamics.
        """
        raise AttributeError

    @property
    def temperature(self) -> float:
        """
        Current temperature of the dynamics in Kelvin.

        :raises AttributeError: Temperature is not defined for this dynamics.
        """
        raise AttributeError

    @abstractmethod
    def _get_frame(self, fields: InfiniteSet[str]) -> FrameData:
        pass

    @override
    def get_frame(self, fields: InfiniteSet[str]) -> FrameData:
        """
        Get the current state of the system as a Narupa `FrameData`.

        :param fields: Collection of keys to include in the FrameData
        :return: Narupa `FrameData` populated with requested fields.
        """
        frame = self._get_frame(fields)
        SimulationElapsedTime.set(frame, self.elapsed_time)
        SimulationElapsedSteps.set(frame, self.elapsed_steps)
        SimulationTotalTime.set(frame, self.total_time)
        SimulationTotalSteps.set(frame, self.total_steps)
        return frame

    @property
<<<<<<< HEAD
    @override
    def positions(self) -> Vector3Array:
        """Positions of particles in nanometers."""
        raise AttributeError

    @property
    @override
    def velocities(self) -> Vector3Array:
        """Velocities of particles in nanometers per picosecond."""
        raise AttributeError

    @property
    @override
    def forces(self) -> Vector3Array:
        """Forces on particles in kilojoules per mole per nanometer."""
        raise AttributeError

    @property
    @override
    def masses(self) -> ScalarArray:
        """Masses of particles in daltons."""
        raise AttributeError

    @property
    @override
    def kinetic_energy(self) -> float:
        """Kinetic energy in kilojoules per mole."""
        raise AttributeError

    @property
    @override
    def potential_energy(self) -> float:
        """Potential energy in kilojoules per mole."""
        raise AttributeError
=======
    def on_field_changed(self) -> EventListener[OnFieldsChangedCallback]:  # noqa: D102
        return self._on_fields_changed
>>>>>>> 73f29f89
<|MERGE_RESOLUTION|>--- conflicted
+++ resolved
@@ -20,47 +20,26 @@
 
 from abc import ABCMeta, abstractmethod
 from concurrent.futures import Future
-from typing import Optional, Protocol, Set, Union
-
-<<<<<<< HEAD
+from typing import Optional, Protocol, Union
+
 import numpy.typing as npt
-from infinite_sets import InfiniteSet
+from infinite_sets import InfiniteSet, everything
 from narupa.trajectory import FrameData
 
 from narupatools.core.event import Event, EventListener
-from narupatools.frame._frame_source import FrameSource
+from narupatools.frame import FrameSourceWithNotify, OnFieldsChangedCallback
 from narupatools.frame.fields import (
     DYNAMIC_FIELDS,
-=======
-from infinite_sets import InfiniteSet, everything
-from narupa.trajectory import FrameData
-
-from narupatools.core.event import Event, EventListener
-from narupatools.frame.frame_source import (
-    FrameSourceWithNotify,
-    OnFieldsChangedCallback,
-)
-
-from ..frame import (
-    KineticEnergy,
-    ParticlePositions,
-    ParticleVelocities,
-    PotentialEnergy,
->>>>>>> 73f29f89
     SimulationElapsedSteps,
     SimulationElapsedTime,
     SimulationTotalSteps,
     SimulationTotalTime,
 )
-<<<<<<< HEAD
-from narupatools.physics._quaternion import quaternion
+from narupatools.override import override
+from narupatools.physics import quaternion
 from narupatools.physics.typing import ScalarArray, Vector3Array
 
-from ._playable import Playable
-from ..override import override
-=======
-from .playable import Playable
->>>>>>> 73f29f89
+from . import Playable
 
 
 class OnResetCallback(Protocol):
@@ -84,7 +63,6 @@
         ...
 
 
-<<<<<<< HEAD
 class DynamicsProperties(Protocol):
     """Readonly dynamics properties."""
 
@@ -166,10 +144,7 @@
         raise AttributeError
 
 
-class SimulationDynamics(Playable, FrameSource, DynamicsProperties, metaclass=ABCMeta):
-=======
 class SimulationDynamics(Playable, FrameSourceWithNotify, metaclass=ABCMeta):
->>>>>>> 73f29f89
     """
     Base class for an implementation of dynamics driven by Narupa.
 
@@ -188,12 +163,7 @@
     _on_post_step: Event[OnPostStepCallback]
     _on_fields_changed: Event[OnFieldsChangedCallback]
 
-    dynamic_fields = {
-        ParticlePositions.key,
-        PotentialEnergy.key,
-        KineticEnergy.key,
-        ParticleVelocities.key,
-    }
+    dynamic_fields = DYNAMIC_FIELDS.copy()
     """Set of fields which are marked as having changed after a dynamics step."""
 
     def __init__(self, *, playback_interval: float):
@@ -214,7 +184,6 @@
         self._elapsed_time = 0.0
         self._elapsed_steps = 0
         self._remaining_steps = None
-        self.dynamic_fields: Set[str] = set(DYNAMIC_FIELDS)
 
     @property
     def on_reset(self) -> EventListener[OnResetCallback]:
@@ -289,12 +258,8 @@
         self._step_internal()
         self._elapsed_steps += 1
         self._elapsed_time += self.timestep
-<<<<<<< HEAD
         self._on_post_step.invoke(timestep=self.timestep)
-=======
-        self._on_post_step.invoke()
         self._on_fields_changed.invoke(fields=self.dynamic_fields)
->>>>>>> 73f29f89
         if self._remaining_steps is not None:
             self._remaining_steps -= 1
             return self._remaining_steps > 0
@@ -386,7 +351,6 @@
         return frame
 
     @property
-<<<<<<< HEAD
     @override
     def positions(self) -> Vector3Array:
         """Positions of particles in nanometers."""
@@ -421,7 +385,7 @@
     def potential_energy(self) -> float:
         """Potential energy in kilojoules per mole."""
         raise AttributeError
-=======
-    def on_field_changed(self) -> EventListener[OnFieldsChangedCallback]:  # noqa: D102
-        return self._on_fields_changed
->>>>>>> 73f29f89
+
+    @property
+    def on_fields_changed(self) -> EventListener[OnFieldsChangedCallback]:  # noqa: D102
+        return self._on_fields_changed