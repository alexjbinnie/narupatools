# This file is part of narupatools (https://github.com/alexjbinnie/narupatools).
# Copyright (c) Alex Jamieson-Binnie. All rights reserved.
#
# narupatools is free software: you can redistribute it and/or modify
# it under the terms of the GNU General Public License as published by
# the Free Software Foundation, either version 3 of the License, or
# (at your option) any later version.
#
# narupatools is distributed in the hope that it will be useful,
# but WITHOUT ANY WARRANTY; without even the implied warranty of
# MERCHANTABILITY or FITNESS FOR A PARTICULAR PURPOSE.  See the
# GNU General Public License for more details.
#
# You should have received a copy of the GNU General Public License
# along with narupatools.  If not, see <http://www.gnu.org/licenses/>.

"""Base class for simulations that support IMD."""

from abc import ABCMeta, abstractmethod
from typing import Any

from narupatools.app._session import Session, Broadcastable
from narupatools.core.dynamics import SimulationDynamics
from narupatools.imd._feature import InteractionFeature
from narupatools.override import override


class InteractiveSimulationDynamics(
    SimulationDynamics, Broadcastable, metaclass=ABCMeta
):
    """
    Base class for any simulation dynamics which supports IMD.

    Dynamics that support IMD perform the following additional features:

    * Allow interactions to be applied via an :obj:`InteractionFeature` interface.
    * If added to a :obj:`Session`, reads interactions from the shared state. Interactions
      consist of any keys starting with 'interaction.'
    * Add interaction feedback items to the shared state, based on the current interaction.
      This feedback contains realtime information on the interaction such as total work.
    """

    @property
    @abstractmethod
    def imd(self) -> InteractionFeature:
        """Access to the interactions currently being applied to the simulation."""
        raise NotImplementedError

<<<<<<< HEAD
    @override
    def start_broadcast(self, session: Session) -> None:  # noqa: D102
        self.imd.add_source(session.shared_state.interactions.snapshot)

    @override
    def end_broadcast(self, session: Session) -> None:  # noqa: D102
        self.imd.remove_source(session.shared_state.interactions.snapshot)
=======
    def _interaction_ended(self, *, key: str, **kwargs: Any) -> None:
        """Clear up interaction feedback based on that interaction."""
        if key.startswith("interaction."):
            feedback_key = "interaction_feedback." + key[12:]
            del self._shared_state[feedback_key]

    def _send_interaction_feedback(self, **kwargs: Any) -> None:
        for key, interaction in self.imd.current_interactions.items():
            feedback_key = "interaction_feedback." + key[12:]
            feedback = interaction.create_feeback()
            self._shared_state[feedback_key] = feedback

    def start_broadcast(self, broadcaster: Broadcaster) -> None:  # noqa: D102
        if isinstance(broadcaster, Session):
            self._shared_state = broadcaster.shared_state
            self.imd.add_source(broadcaster.shared_state.interactions.snapshot)
            self.imd.on_end_interaction.add_callback(self._interaction_ended)
            # Low priority to ensure interaction has updated first
            self.on_post_step.add_callback(self._send_interaction_feedback, priority=-10)

    def end_broadcast(self, broadcaster: Broadcaster) -> None:  # noqa: D102
        if isinstance(broadcaster, Session):
            self.imd.remove_source(broadcaster.shared_state.interactions.snapshot)
            self.imd.on_end_interaction.remove_callback(self._interaction_ended)
>>>>>>> 79ab1144
<|MERGE_RESOLUTION|>--- conflicted
+++ resolved
@@ -46,15 +46,6 @@
         """Access to the interactions currently being applied to the simulation."""
         raise NotImplementedError
 
-<<<<<<< HEAD
-    @override
-    def start_broadcast(self, session: Session) -> None:  # noqa: D102
-        self.imd.add_source(session.shared_state.interactions.snapshot)
-
-    @override
-    def end_broadcast(self, session: Session) -> None:  # noqa: D102
-        self.imd.remove_source(session.shared_state.interactions.snapshot)
-=======
     def _interaction_ended(self, *, key: str, **kwargs: Any) -> None:
         """Clear up interaction feedback based on that interaction."""
         if key.startswith("interaction."):
@@ -78,5 +69,4 @@
     def end_broadcast(self, broadcaster: Broadcaster) -> None:  # noqa: D102
         if isinstance(broadcaster, Session):
             self.imd.remove_source(broadcaster.shared_state.interactions.snapshot)
-            self.imd.on_end_interaction.remove_callback(self._interaction_ended)
->>>>>>> 79ab1144
+            self.imd.on_end_interaction.remove_callback(self._interaction_ended)